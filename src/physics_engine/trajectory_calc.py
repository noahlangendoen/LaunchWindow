--- conflicted
+++ resolved
@@ -495,7 +495,6 @@
             trajectory = self.calculate_launch_trajectory(
                 launch_site, target_orbit, vehicle_specs, closest_weather, current_time, weather_constraints=weather_constraints
             )
-<<<<<<< HEAD
             
             # Calculate orbital mechanics bonus based on launch timing
             orbital_bonus = self._calculate_orbital_timing_bonus(launch_site, target_orbit, current_time)
@@ -511,31 +510,12 @@
             # Composite score with orbital timing and weather quality
             window_score = (base_score * mission_bonus * constraint_bonus * 
                           orbital_bonus * weather_score)
-=======
-
-            # Calculate trajectory for this time
-            trajectory = self.calculate_launch_trajectory(
-                launch_site, target_orbit, vehicle_specs, closest_weather, current_time
-            )
-            
-            # Calculate base score from mission parameters
-            base_score = (trajectory.success_probability * 
-                         (1 if trajectory.mission_objectives_met else 0.1) *
-                         (1 if trajectory.launch_constraints_met else 0.1))
-            
-            # Apply weather penalty for NO-GO conditions
-            weather_penalty = 1.0 if weather_assessment['go_for_launch'] else 0.3
-            
-            # Final window score includes weather assessment
-            window_score = base_score * weather_penalty
->>>>>>> ce08d6e3
             
             launch_windows.append({
                 'launch_time': current_time,
                 'success_probability': trajectory.success_probability,
                 'window_score': window_score,
                 'weather_conditions': closest_weather,
-<<<<<<< HEAD
                 'go_for_launch': trajectory.launch_constraints_met,
                 'score_breakdown': {
                     'base_score': base_score,
@@ -544,9 +524,6 @@
                     'orbital_bonus': orbital_bonus,
                     'weather_score': weather_score
                 },
-=======
-                'go_for_launch': weather_assessment['go_for_launch'],
->>>>>>> ce08d6e3
                 'trajectory_summary': {
                     'max_dynamic_pressure': trajectory.max_dynamic_pressure,
                     'max_g_force': trajectory.max_g_force,
