--- conflicted
+++ resolved
@@ -64,11 +64,7 @@
     };
   };
 
-<<<<<<< HEAD
-  const getWeatherConstraints = (weather: any, goForLaunch: boolean) => {
-=======
   const getWeatherConstraints = (weather: any) => {
->>>>>>> ce08d6e3
     const constraints = [
       {
         name: 'Wind Speed',
@@ -118,11 +114,7 @@
   };
 
   const getFailureReasons = (weather: any) => {
-<<<<<<< HEAD
-    const constraints = getWeatherConstraints(weather, false);
-=======
     const constraints = getWeatherConstraints(weather);
->>>>>>> ce08d6e3
     const failures = constraints.filter(c => !c.status);
     
     if (failures.length === 0) return "Weather constraints satisfied";
@@ -155,11 +147,7 @@
               const { date, time } = formatDateTime(window.launch_time);
               const scoreColor = getWindowScoreColor(window.window_score);
               const scoreText = getWindowScoreText(window.window_score);
-<<<<<<< HEAD
-              const constraints = getWeatherConstraints(window.weather_conditions, window.go_for_launch);
-=======
               const constraints = getWeatherConstraints(window.weather_conditions);
->>>>>>> ce08d6e3
               const isExpanded = expandedRow === index;
               
               return (
